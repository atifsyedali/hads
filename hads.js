--- conflicted
+++ resolved
@@ -97,7 +97,7 @@
   let edit = Helpers.hasQueryOption(query, 'edit') || create;
   let statusCode = 200;
   let lastModified = '';
-  let filePath, icon, search, error, title, contentPromise;
+  let filePath, icon, search, error, title, contentPromise, fileInfoPromise;
 
   function renderPage() {
     if (error) {
@@ -144,11 +144,7 @@
         }
         return next();
       })
-<<<<<<< HEAD
       .catch(err => {
-=======
-      .catch((err) => {
->>>>>>> 560d9b66
         console.error('error while retrieving file stats (error ' + err.code + ')');
       });
   }
